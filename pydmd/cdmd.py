"""
Derived module from dmdbase.py for compressed dmd.
As a reference consult this work by Erichson, Brunton and Kutz:
https://doi.org/10.1007/s11554-016-0655-2
"""
from __future__ import division
import numpy as np
import scipy.sparse
from scipy.linalg import sqrtm

from .dmdbase import DMDBase
from .dmdoperator import DMDOperator

from .utils import compute_tlsq, compute_svd


class CDMDOperator(DMDOperator):
    """
    DMD operator for Compressed-DMD.

    :param svd_rank: the rank for the truncation; If 0, the method computes the
        optimal rank and uses it for truncation; if positive interger, the
        method uses the argument for the truncation; if float between 0 and 1,
        the rank is the number of the biggest singular values that are needed
        to reach the 'energy' specified by `svd_rank`; if -1, the method does
        not compute truncation.
    :type svd_rank: int or float
    :param rescale_mode: Scale Atilde as shown in
        10.1016/j.jneumeth.2015.10.010 (section 2.4) before computing its
        eigendecomposition. None means no rescaling, 'auto' means automatic
        rescaling using singular values, otherwise the scaling factors.
    :type rescale_mode: {'auto'} or None or numpy.ndarray
    :param bool forward_backward: If True, the low-rank operator is computed
        like in fbDMD (reference: https://arxiv.org/abs/1507.02264). Default is
        False.
    :param sorted_eigs: Sort eigenvalues (and modes/dynamics accordingly) by
        magnitude if `sorted_eigs='abs'`, by real part (and then by imaginary
        part to break ties) if `sorted_eigs='real'`. Default: False.
    :type sorted_eigs: {'real', 'abs'} or False
    :param tikhonov_regularization: Tikhonov parameter for the regularization.
        If `None`, no regularization is applied, if `float`, it is used as the
        :math:`\lambda` tikhonov parameter.
    :type tikhonov_regularization: int or float
    """

    def __init__(self, svd_rank, rescale_mode, forward_backward, sorted_eigs,
                tikhonov_regularization):
        super().__init__(svd_rank=svd_rank, exact=True,
                         rescale_mode=rescale_mode,
                         forward_backward=forward_backward,
                         sorted_eigs=sorted_eigs,
                         tikhonov_regularization=tikhonov_regularization)
        self._Atilde = None

    def compute_operator(self, compressedX, compressedY, nonCompressedY):
        """
        Compute the low-rank operator.

        :param numpy.ndarray compressedX: the compressed version of the matrix
            containing the snapshots x0,..x{n-1} by column.
        :param numpy.ndarray compressedY: the compressed version of the matrix
            containing the snapshots x1,..x{n} by column.
        :param numpy.ndarray nonCompressedY: the matrix containing the
            snapshots x1,..x{n} by column.
        :return: the (truncated) left-singular vectors matrix, the (truncated)
            singular values array, the (truncated) right-singular vectors
            matrix of compressedX.
        :rtype: numpy.ndarray, numpy.ndarray, numpy.ndarray
        """

        U, s, V = compute_svd(compressedX, svd_rank=self._svd_rank)

        atilde = self._least_square_operator(U, s, V, compressedY)

        if self._forward_backward:
            # b stands for "backward"
            bU, bs, bV = compute_svd(compressedY, svd_rank=self._svd_rank)
            atilde_back = self._least_square_operator(bU, bs, bV, compressedX)
            atilde = sqrtm(atilde.dot(np.linalg.inv(atilde_back)))

        self._Atilde = atilde
        self._compute_eigenquantities()
        self._compute_modes(nonCompressedY, U, s, V)

        return U, s, V


class CDMD(DMDBase):
    """
    Compressed Dynamic Mode Decomposition.

    Compute the dynamic mode decomposition after the multiplication of the
    snapshots matrix by the `compression_matrix`, in order to compress the
    input data. It is possible use a custom matrix for the compression or chose
    between the preconstructed matrices. Available values for
    `compression_matrix` are:

    - 'normal': the matrix C with dimension (`nsnaps`, `ndim`) is randomly
      generated with normal distribution with mean equal to 0.0 and standard
      deviation equal to 1.0;
    - 'uniform': the matrix C with dimension (`nsnaps`, `ndim`) is
      randomly generated with uniform distribution between 0 and 1;
    - 'sparse': the matrix C with dimension (`nsnaps`, `ndim`) is a
      random sparse matrix;
    - 'sample': the matrix C with dimension (`nsnaps`, `ndim`) where
      each row contains an element equal to 1 and all the other
      elements are null.

    :param svd_rank: the rank for the truncation; If 0, the method computes the
        optimal rank and uses it for truncation; if positive interger, the
        method uses the argument for the truncation; if float between 0 and 1,
        the rank is the number of the biggest singular values that are needed
        to reach the 'energy' specified by `svd_rank`; if -1, the method does
        not compute truncation.
    :type svd_rank: int or float
    :param int tlsq_rank: rank truncation computing Total Least Square. Default
        is 0, that means TLSQ is not applied.
    :param compression_matrix: the matrix that pre-multiplies the snapshots
        matrix in order to compress it; if `compression_matrix` is a
        numpy.ndarray, its dimension must be (`nsnaps`, `ndim`). Default value
        is '`uniform`'.
    :type compression_matrix: {'linear', 'sparse', 'uniform', 'sample'} or
        numpy.ndarray
    :param opt: argument to control the computation of DMD modes amplitudes.
        See :class:`DMDBase`. Default is False.
    :type opt: bool or int
    :param rescale_mode: Scale Atilde as shown in
            10.1016/j.jneumeth.2015.10.010 (section 2.4) before computing its
            eigendecomposition. None means no rescaling, 'auto' means automatic
            rescaling using singular values, otherwise the scaling factors.
    :type rescale_mode: {'auto'} or None or numpy.ndarray
    :param bool forward_backward: If True, the low-rank operator is computed
        like in fbDMD (reference: https://arxiv.org/abs/1507.02264). Default is
        False.
    :param sorted_eigs: Sort eigenvalues (and modes/dynamics accordingly) by
        magnitude if `sorted_eigs='abs'`, by real part (and then by imaginary
        part to break ties) if `sorted_eigs='real'`.
    :type sorted_eigs: {'real', 'abs'} or False
    :param sorted_eigs: Sort eigenvalues (and modes/dynamics accordingly) by
        magnitude if `sorted_eigs='abs'`, by real part (and then by imaginary
        part to break ties) if `sorted_eigs='real'`. Default: False.
    :type sorted_eigs: {'real', 'abs'} or False
    :param tikhonov_regularization: Tikhonov parameter for the regularization.
        If `None`, no regularization is applied, if `float`, it is used as the
        :math:`\lambda` tikhonov parameter.
    :type tikhonov_regularization: int or float
    """

    def __init__(self, svd_rank=0, tlsq_rank=0, compression_matrix='uniform',
                 opt=False, rescale_mode=None, forward_backward=False,
<<<<<<< HEAD
                 sorted_eigs=False):
=======
                 sorted_eigs=False, tikhonov_regularization=None):

>>>>>>> bc95a07d
        self._tlsq_rank = tlsq_rank
        self._opt = opt
        self._compression_matrix = compression_matrix

        self._modes_activation_bitmask = None

        self._Atilde = CDMDOperator(svd_rank=svd_rank,
                                    rescale_mode=rescale_mode,
                                    forward_backward=forward_backward,
                                    sorted_eigs=sorted_eigs,
                                    tikhonov_regularization=
                                    tikhonov_regularization)

    @property
    def compression_matrix(self):
        """The compression matrix"""
        return self._compression_matrix

    def _compress_snapshots(self):
        """
        Private method that compresses the snapshots matrix by pre-multiplying
        it by the chosen `compression_matrix`.

        :return: the compressed snapshots.
        :rtype: numpy.ndarray
        """

        C_shape = (self._snapshots.shape[1], self._snapshots.shape[0])
        if isinstance(self.compression_matrix, np.ndarray):
            C = self.compression_matrix
        elif self.compression_matrix == 'uniform':
            C = np.random.uniform(0, 1, size=(C_shape))
        elif self.compression_matrix == 'sparse':
            C = scipy.sparse.random(*C_shape, density=1.)
        elif self.compression_matrix == 'normal':
            C = np.random.normal(0, 1, size=(C_shape))
        elif self.compression_matrix == 'sample':
            C = np.zeros(C_shape)
            C[np.arange(self._snapshots.shape[1]),
              np.random.choice(*self._snapshots.shape, replace=False)] = 1.

        # compress the matrix
        Y = C.dot(self._snapshots)

        return Y

    def fit(self, X):
        """
        Compute the Dynamic Modes Decomposition to the input data.

        :param X: the input snapshots.
        :type X: numpy.ndarray or iterable
        """
        self._snapshots, self._snapshots_shape = self._col_major_2darray(X)

        compressed_snapshots = self._compress_snapshots()

        n_samples = compressed_snapshots.shape[1]
        X = compressed_snapshots[:, :-1]
        Y = compressed_snapshots[:, 1:]

        X, Y = compute_tlsq(X, Y, self.tlsq_rank)
        self.operator.compute_operator(X, Y, self._snapshots[:, 1:])

        # Default timesteps
        self._set_initial_time_dictionary(
            {"t0": 0, "tend": n_samples - 1, "dt": 1}
        )

        self._b = self._compute_amplitudes()

        return self<|MERGE_RESOLUTION|>--- conflicted
+++ resolved
@@ -148,12 +148,8 @@
 
     def __init__(self, svd_rank=0, tlsq_rank=0, compression_matrix='uniform',
                  opt=False, rescale_mode=None, forward_backward=False,
-<<<<<<< HEAD
-                 sorted_eigs=False):
-=======
                  sorted_eigs=False, tikhonov_regularization=None):
 
->>>>>>> bc95a07d
         self._tlsq_rank = tlsq_rank
         self._opt = opt
         self._compression_matrix = compression_matrix
